{
  "name": "edex-ui",
  "productName": "eDEX-UI",
  "version": "0.7.3",
  "description": "A science fiction desktop running everywhere. Awesome.",
  "keywords": [
    "desktop",
    "sci-fi",
    "gui",
    "portable",
    "tty",
    "terminal"
  ],
  "main": "src/_boot.js",
  "scripts": {
    "start": "node_modules/.bin/electron src",
    "install-linux": "npm install && cd src && npm install && ./../node_modules/.bin/electron-rebuild -f -w node-pty && cd ..",
    "preinstall-windows": "npm install --global --production windows-build-tools && npm install --global node-gyp && setx PYTHON \"%USERPROFILE%\\.windows-build-tools\\python27\\python.exe\"",
    "install-windows": "npm install && cd src && npm install && ..\\node_modules\\.bin\\electron-rebuild -f -w node-pty && cd ..",
    "prebuild": "mkdir prebuild-src && cp -R src/* prebuild-src/ && node prebuild-minify.js && cd prebuild-src && npm install",
    "prebuild-windows": "mkdir prebuild-src && xcopy src\\* prebuild-src\\ /E /C /Q /Y && node prebuild-minify.js && cd prebuild-src && npm install",
    "build": "./node_modules/.bin/electron-builder build -l -p never",
    "build-windows": "node_modules\\.bin\\electron-builder -w -p never",
    "postbuild": "rm -R prebuild-src",
    "postbuild-windows": "rmdir /S /Q prebuild-src"
  },
  "repository": {
    "type": "git",
    "url": "git+https://github.com/GitSquared/edex-ui.git"
  },
  "author": "GitSquared, Pixelylon",
  "license": "GPL-3.0",
  "bugs": {
    "url": "https://github.com/GitSquared/edex-ui/issues"
  },
  "homepage": "https://github.com/GitSquared/edex-ui#readme",
  "build": {
    "appId": "com.edex.ui",
    "productName": "eDEX-UI",
    "asar": true,
    "compression": "maximum",
    "copyright": "FREE FOR ALL",
    "directories": {
      "output": "dist",
      "app": "prebuild-src"
    },
    "electronDownload": {
      "strictSSL": false,
      "verifyChecksum": true
    },
    "forceCodeSigning": false,
    "npmRebuild": true,
    "artifactName": "eDEX-UI-${arch}.${ext}",
    "linux": {
      "target": [
        {
          "target": "tar.gz",
          "arch": [
            "x64",
            "ia32",
            "armv7l"
          ]
        },
        {
          "target": "snap"
        }
      ],
      "category": "System",
      "icon": "media/linuxIcons"
    },
    "win": {
      "target": [
        {
          "target": "portable",
          "arch": [
            "x64",
            "ia32"
          ]
        }
      ],
      "icon": "media/icon.ico"
    }
  },
  "devDependencies": {
    "clean-css": "4.1.9",
<<<<<<< HEAD
    "electron": "1.8.2",
    "electron-builder": "19.55.3",
=======
    "electron": "1.7.12",
    "electron-builder": "19.56.0",
>>>>>>> e245c91e
    "electron-rebuild": "1.7.3",
    "node-json-minify": "1.0.0",
    "uglify-es": "3.3.9"
  }
}<|MERGE_RESOLUTION|>--- conflicted
+++ resolved
@@ -83,13 +83,8 @@
   },
   "devDependencies": {
     "clean-css": "4.1.9",
-<<<<<<< HEAD
     "electron": "1.8.2",
-    "electron-builder": "19.55.3",
-=======
-    "electron": "1.7.12",
     "electron-builder": "19.56.0",
->>>>>>> e245c91e
     "electron-rebuild": "1.7.3",
     "node-json-minify": "1.0.0",
     "uglify-es": "3.3.9"
